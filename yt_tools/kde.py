--- conflicted
+++ resolved
@@ -222,11 +222,7 @@
             self.location_max_z = z
 
 
-<<<<<<< HEAD
-    def radial_profile(self, kernel_size, radii, num_each, center):
-=======
-    def radial_profile(self, kernel_sizes, radii, center):
->>>>>>> 51ba39e9
+    def radial_profile(self, kernel_sizes, radii, num_each, center):
         """Create a radial KDE profile.
         
         :param kernel_size: Size of the smoothing kernel. Can be either a scalar
@@ -279,16 +275,9 @@
         # these locations will still be sorted in order of increasing radius,
         # so they are easy to use. We still have to iterate, and can't do it
         # in a vectorized way, unfortunately.
-<<<<<<< HEAD
-        return repeated_radii, \
-               np.array([self.density(kernel_size, *loc) for loc in locations])
-=======
-        return np.array([self.density(kernel, *loc)
-                         for loc, kernel in zip(locations, kernel_sizes)])
->>>>>>> 51ba39e9
-
-
-
-        
+
+        return repeated_radii, np.array([self.density(kernel, *loc)
+                                          for loc, kernel 
+                                          in zip(locations, kernel_sizes)])
 
     