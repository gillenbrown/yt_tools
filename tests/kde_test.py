--- conflicted
+++ resolved
@@ -472,7 +472,6 @@
                       rtol=0, atol=accuracy)
     assert two_points_2d_weighted.location_max_z == None
 
-<<<<<<< HEAD
 # def test_radial_profile_3d_single_point(single_point_at_zero_3d):
     # radii = np.arange(0, 100, 0.5)
     # sigma = 2.0
@@ -480,22 +479,13 @@
     # assert np.allclose(single_point_at_zero_3d.radial_profile(sigma, radii, 1,
     #                                                           [0, 0, 0]),
     #                    true_densities)
-=======
+
 def test_radial_profile_error_checking(single_point_at_zero_2d):
     radii = np.linspace(0, 1, 5)
     kernels = np.linspace(1, 2, 4)
     with pytest.raises(ValueError):
-        single_point_at_zero_2d.radial_profile(1.0, radii, kernels)
-
-def test_radial_profile_3d_single_point(single_point_at_zero_3d):
-    radii = np.arange(0, 100, 0.5)
-    sigma = 2.0
-    true_densities = utils.gaussian_3d_radial(radii, sigma)
-    assert np.allclose(single_point_at_zero_3d.radial_profile(sigma, radii,
-                                                              [0, 0, 0]),
-                       true_densities)
->>>>>>> 51ba39e9
-
+        single_point_at_zero_2d.radial_profile(kernels, radii, 1, [0, 0])
+        
 def test_radial_profile_2d_single_point(single_point_at_zero_2d):
     radii = np.arange(0, 100, 0.5)
     sigma = 2.0
@@ -534,24 +524,12 @@
     with pytest.raises(ValueError):
         single_point_at_zero_2d.radial_profile(1, np.arange(0, 10), 1,
                                                [1, 1, 1])
-
-<<<<<<< HEAD
-# def test_radial_profile_error_checking_3D(single_point_at_zero_3d):
-#     with pytest.raises(ValueError):
-#         single_point_at_zero_3d.radial_profile(1, np.arange(0, 10), 1
-#                                                [1, 1])
-=======
-def test_radial_profile_error_checking_3D(single_point_at_zero_3d):
-    with pytest.raises(ValueError):
-        single_point_at_zero_3d.radial_profile(1, np.arange(0, 10),
-                                               [1, 1])
-
+        
 def test_radial_profile_multiple_kernel_sizes(single_point_at_zero_2d):
     radii = [1, 2, 3]
     kernels = [0.5, 0.6, 0.7]
     true_densities = [utils.gaussian_2d_radial(r, s)
                       for r, s in zip(radii, kernels)]
-    test_densities = single_point_at_zero_2d.radial_profile(kernels, radii,
+    test_densities = single_point_at_zero_2d.radial_profile(kernels, radii, 1
                                                             [0, 0])
     assert np.allclose(true_densities, test_densities)
->>>>>>> 51ba39e9
